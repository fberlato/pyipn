#!/usr/bin/env python
# -*- coding: utf-8 -*-

"""The setup script."""


from setuptools.command.build_ext import build_ext as _build_ext
from setuptools import setup, find_packages, Command, Extension
import os
import io
import sys
from shutil import rmtree



class UploadCommand(Command):
    """Support setup.py upload."""

    description = "Build and publish the package."
    user_options = []

    @staticmethod
    def status(s):
        """Prints things in bold."""
        print("\033[1m{0}\033[0m".format(s))

    def initialize_options(self):
        pass

    def finalize_options(self):
        pass

    def run(self):
        try:
            self.status("Removing previous builds...")
            rmtree(os.path.join(here, "dist"))
        except OSError:
            pass

        self.status("Building Source and Wheel (universal) distribution...")
        os.system("{0} setup.py sdist bdist_wheel --universal".format(sys.executable))

        self.status("Uploading the package to PyPI via Twine...")
        os.system("twine upload dist/*")

        self.status("Pushing git tags...")
        os.system("git tag v{0}".format(about["__version__"]))
        os.system("git push --tags")

        sys.exit()



# Package meta-data.
NAME = "pyipn"
DESCRIPTION = "A generic IPN simulator"
URL = 'https://github.com/grburgess/pyipn'
EMAIL = 'jburgess@mpe.mpg.de'
AUTHOR = "J. Michael Burgess"
REQUIRES_PYTHON = ">=2.7.0"
VERSION = None

REQUIRED = [
    "numpy",
    "scipy",
    "ipython",
    "matplotlib",
    "h5py",
    "pandas",
    'astropy',
    'numba',
    'pyyaml',

]



# Create list of data files
def find_data_files(directory):

    paths = []

    for (path, directories, filenames) in os.walk(directory):

        for filename in filenames:

            paths.append(os.path.join("..", path, filename))

    return paths



extra_files = find_data_files("pyipn/data")



with open('README.rst') as readme_file:
    readme = readme_file.read()

with open('HISTORY.rst') as history_file:
    history = history_file.read()

requirements = REQUIRED

setup_requirements = ['pytest-runner', ]

test_requirements = ['pytest', ]

setup(
    author=AUTHOR,
    author_email=EMAIL,
    classifiers=[
        'Development Status :: 2 - Pre-Alpha',
        'Intended Audience :: Developers',
        'License :: OSI Approved :: BSD License',
        'Natural Language :: English',
        "Programming Language :: Python :: 2",
        'Programming Language :: Python :: 2.7',
        'Programming Language :: Python :: 3',
        'Programming Language :: Python :: 3.4',
        'Programming Language :: Python :: 3.5',
        'Programming Language :: Python :: 3.6',
        'Programming Language :: Python :: 3.7',
    ],
    description=DESCRIPTION,
    install_requires=requirements,
    license="BSD license",
    long_description=readme + '\n\n' + history,
    include_package_data=True,
    keywords='pyipn',
    name='pyipn',
<<<<<<< HEAD
    packages=find_packages(include=['pyipn',
                                    'pyipn.io'
    ],
                           exclude=('tests')),
=======
    packages=find_packages(include=['pyipn','pyipn.io','pyipn.data'],exclude=('tests')),
    package_data={'': ['template_config.yaml']},
>>>>>>> f4976a1d
    setup_requires=setup_requirements,
    test_suite='tests',
    tests_require=test_requirements,
    url='https://github.com/grburgess/pyipn',
    version='0.1.0',
    zip_safe=False,
    cmdclass={"upload": UploadCommand},
)








<|MERGE_RESOLUTION|>--- conflicted
+++ resolved
@@ -10,7 +10,6 @@
 import io
 import sys
 from shutil import rmtree
-
 
 
 class UploadCommand(Command):
@@ -50,12 +49,11 @@
         sys.exit()
 
 
-
 # Package meta-data.
 NAME = "pyipn"
 DESCRIPTION = "A generic IPN simulator"
-URL = 'https://github.com/grburgess/pyipn'
-EMAIL = 'jburgess@mpe.mpg.de'
+URL = "https://github.com/grburgess/pyipn"
+EMAIL = "jburgess@mpe.mpg.de"
 AUTHOR = "J. Michael Burgess"
 REQUIRES_PYTHON = ">=2.7.0"
 VERSION = None
@@ -67,12 +65,10 @@
     "matplotlib",
     "h5py",
     "pandas",
-    'astropy',
-    'numba',
-    'pyyaml',
-
+    "astropy",
+    "numba",
+    "pyyaml",
 ]
-
 
 
 # Create list of data files
@@ -89,68 +85,52 @@
     return paths
 
 
-
 extra_files = find_data_files("pyipn/data")
 
 
-
-with open('README.rst') as readme_file:
+with open("README.rst") as readme_file:
     readme = readme_file.read()
 
-with open('HISTORY.rst') as history_file:
+with open("HISTORY.rst") as history_file:
     history = history_file.read()
 
 requirements = REQUIRED
 
-setup_requirements = ['pytest-runner', ]
+setup_requirements = ["pytest-runner"]
 
-test_requirements = ['pytest', ]
+test_requirements = ["pytest"]
 
 setup(
     author=AUTHOR,
     author_email=EMAIL,
     classifiers=[
-        'Development Status :: 2 - Pre-Alpha',
-        'Intended Audience :: Developers',
-        'License :: OSI Approved :: BSD License',
-        'Natural Language :: English',
+        "Development Status :: 2 - Pre-Alpha",
+        "Intended Audience :: Developers",
+        "License :: OSI Approved :: BSD License",
+        "Natural Language :: English",
         "Programming Language :: Python :: 2",
-        'Programming Language :: Python :: 2.7',
-        'Programming Language :: Python :: 3',
-        'Programming Language :: Python :: 3.4',
-        'Programming Language :: Python :: 3.5',
-        'Programming Language :: Python :: 3.6',
-        'Programming Language :: Python :: 3.7',
+        "Programming Language :: Python :: 2.7",
+        "Programming Language :: Python :: 3",
+        "Programming Language :: Python :: 3.4",
+        "Programming Language :: Python :: 3.5",
+        "Programming Language :: Python :: 3.6",
+        "Programming Language :: Python :: 3.7",
     ],
     description=DESCRIPTION,
     install_requires=requirements,
     license="BSD license",
-    long_description=readme + '\n\n' + history,
+    long_description=readme + "\n\n" + history,
     include_package_data=True,
-    keywords='pyipn',
-    name='pyipn',
-<<<<<<< HEAD
-    packages=find_packages(include=['pyipn',
-                                    'pyipn.io'
-    ],
-                           exclude=('tests')),
-=======
-    packages=find_packages(include=['pyipn','pyipn.io','pyipn.data'],exclude=('tests')),
-    package_data={'': ['template_config.yaml']},
->>>>>>> f4976a1d
+    keywords="pyipn",
+    name="pyipn",
+    packages=find_packages(exclude=("tests")
+    ),
+    package_data=extra_files,
     setup_requires=setup_requirements,
-    test_suite='tests',
+    test_suite="tests",
     tests_require=test_requirements,
-    url='https://github.com/grburgess/pyipn',
-    version='0.1.0',
+    url="https://github.com/grburgess/pyipn",
+    version="0.1.0",
     zip_safe=False,
     cmdclass={"upload": UploadCommand},
-)
-
-
-
-
-
-
-
-
+)