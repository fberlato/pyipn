--- conflicted
+++ resolved
@@ -4,11 +4,7 @@
 
 from pyipn import BinnedLightCurve, Correlator, Universe, copy_template
 from pyipn.utils.timing import calculate_distance_and_norm
-<<<<<<< HEAD
 
-=======
-#from pyipn import BinnedLightCurve, Correlator
->>>>>>> 61af157b
 
 def test_calculate_annulus(universe):
 
@@ -76,7 +72,6 @@
     fit.plot_light_curve_fit(0, 0, 20, dt=1)
 
 
-<<<<<<< HEAD
 def test_correlation(universe):
 
     lc1 = BinnedLightCurve.from_lightcurve(
@@ -87,28 +82,13 @@
     t_cc_beg_1 = -5  # for lc 1
     t_cc_beg_2 = 0.  # for lc 2
     t_cc_end_2 = 20.  # for lc 2
-=======
-    
-# def test_correlation(universe):
-
-#     lc1 = BinnedLightCurve.from_lightcurve(universe.light_curves["det1"],-10,50,.1)
-#     lc2 = BinnedLightCurve.from_lightcurve(universe.light_curves["det2"],-10,50,.1)
-
-#     t_cc_beg_1 = -5 # for lc 1
-#     t_cc_beg_2 = 0. # for lc 2
-#     t_cc_end_2 = 20. # for lc 2
->>>>>>> 61af157b
 
 #     idx_lc_1 = lc1.time2idx(t_cc_beg_1)
 #     idx_beg_lc2 = lc2.time2idx(t_cc_beg_2)
 #     idx_end_lc2 = lc2.time2idx(t_cc_end_2)
 
-<<<<<<< HEAD
     cc = Correlator(lc1, lc2, idx_lc_1, idx_beg_lc2,
                     idx_end_lc2, cl_sigma=[1, 2, 3])
-=======
-#     cc = Correlator(lc1, lc2, idx_lc_1, idx_beg_lc2, idx_end_lc2, cl_sigma=[1,2,3])
->>>>>>> 61af157b
 
 #     cc.dt_min
 
